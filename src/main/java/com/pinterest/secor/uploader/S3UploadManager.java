--- conflicted
+++ resolved
@@ -145,7 +145,6 @@
 
     public Handle<?> upload(LogFilePath localPath) throws Exception {
         String s3Bucket = mConfig.getS3Bucket();
-<<<<<<< HEAD
         String curS3Path = null;
         if (s3AlterPathDate != null && !s3AlterPathDate.after(new Date())) {
             curS3Path = s3AlternativePath;
@@ -154,23 +153,14 @@
         else {
             curS3Path = s3Path;
         }
-=======
->>>>>>> 85b3da5e
         String s3Key = null;
         if (mConfig.getS3MD5HashPrefix()) {
        // add MD5 hash to the prefix to have proper partitioning of the secor logs on s3
           String md5Hash = FileUtil.getMd5Hash(localPath.getTopic(), localPath.getPartitions());
-<<<<<<< HEAD
           s3Key = localPath.withPrefix(md5Hash + "/" + curS3Path).getLogFilePath();
         }
         else {
           s3Key = localPath.withPrefix(curS3Path).getLogFilePath();
-=======
-          s3Key = localPath.withPrefix(md5Hash + "/" + mConfig.getS3Path()).getLogFilePath();
-        }
-        else {
-          s3Key = localPath.withPrefix(mConfig.getS3Path()).getLogFilePath();
->>>>>>> 85b3da5e
         }
         File localFile = new File(localPath.getLogFilePath());
         // make upload request, taking into account configured options for encryption
